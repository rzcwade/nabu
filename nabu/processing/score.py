--- conflicted
+++ resolved
@@ -42,13 +42,4 @@
         errors += error_matrix[-1, -1]
         num_labels += len(reference)
 
-        print 'decoded: %s' % ' '.join(decoded)
-<<<<<<< HEAD
-        print 'reference: %s' % ' '.join(reference)
-        print 'score: %f' % (float(error_matrix[-1, -1])/len(reference))
-=======
-        print 'reference: %s' % targets[utt]
-        print 'CER: %d' % (error_matrix[-1, -1]/len(reference))
->>>>>>> 105d8025
-
     return errors/num_labels