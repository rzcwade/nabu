--- conflicted
+++ resolved
@@ -49,11 +49,7 @@
                     target_seq_length)
 
             #number of utterances in the batch
-<<<<<<< HEAD
             batch_utt = tf.to_float(tf.shape(logits.values()[0])[0])
-=======
-            batch_utt = tf.cast(tf.shape(logits.values()[0])[0], tf.float32)
->>>>>>> ddfc67d9
 
             new_num_utt = num_utt + batch_utt
 
