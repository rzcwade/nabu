[computing]
#the minimum memory requirement of the GPUs in Mb
<<<<<<< HEAD
minmemory = 1000
=======
minmemory = 3000
>>>>>>> f87d942a
<|MERGE_RESOLUTION|>--- conflicted
+++ resolved
@@ -1,7 +1,3 @@
 [computing]
 #the minimum memory requirement of the GPUs in Mb
-<<<<<<< HEAD
-minmemory = 1000
-=======
-minmemory = 3000
->>>>>>> f87d942a
+minmemory = 3000