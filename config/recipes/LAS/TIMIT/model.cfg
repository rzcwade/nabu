[io]
#a space seperated list of input names
inputs = features
#a space seperated list of output names
outputs = text

[encoder]
#type of encoder
encoder = dblstm
#the standard deviation of the Gaussian input noise added during training
input_noise = 0
#number of pyramidal layers a non-pyramidal layer is added at the end
num_layers = 3
#number of units in each layer
<<<<<<< HEAD
num_units = 64
=======
num_units = 256
>>>>>>> f87d942a
#number of timesteps to concatenate in each pyramidal layer
pyramid_steps = 2
#dropout rate
dropout = 0.5

[decoder]
#type of decoder
decoder = speller
#number of layers
num_layers = 1
#number of units
<<<<<<< HEAD
num_units = 64
=======
num_units = 128
#wheter the entire state of the encoder should be used to query the atention or
#just the output
statequery = False
#the attention mechanism that should be used, one of vanilla, location_aware
#or monotonic
attention = vanilla
left_window_width = 20
right_window_width = 30
num_iters = 2
#the probability functino that should be used for the alignments, one of
#softmax or sigmoid
probability_fn = softmax
#number of filters in the location aware attention
numfilt = 10
#the size of the location aware filters
filtersize = 100
>>>>>>> f87d942a
#the probability that the network will sample from the output during training
sample_prob = 0.2
#the output dimensions
output_dims = 61<|MERGE_RESOLUTION|>--- conflicted
+++ resolved
@@ -12,11 +12,7 @@
 #number of pyramidal layers a non-pyramidal layer is added at the end
 num_layers = 3
 #number of units in each layer
-<<<<<<< HEAD
-num_units = 64
-=======
 num_units = 256
->>>>>>> f87d942a
 #number of timesteps to concatenate in each pyramidal layer
 pyramid_steps = 2
 #dropout rate
@@ -28,9 +24,6 @@
 #number of layers
 num_layers = 1
 #number of units
-<<<<<<< HEAD
-num_units = 64
-=======
 num_units = 128
 #wheter the entire state of the encoder should be used to query the atention or
 #just the output
@@ -48,7 +41,6 @@
 numfilt = 10
 #the size of the location aware filters
 filtersize = 100
->>>>>>> f87d942a
 #the probability that the network will sample from the output during training
 sample_prob = 0.2
 #the output dimensions
